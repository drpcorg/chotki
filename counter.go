package chotki

import (
	"github.com/drpcorg/chotki/rdx"
	"github.com/learn-decentralized-systems/toytlv"
)

type Counter64 int64

func (c *Counter64) Apply(state []byte) {
	sum, _ := parseC(state, 0)
	*c = Counter64(sum)
}

func (c Counter64) Diff(id ID, state []byte) (changes []byte) {
	sum, mine := parseC(state, id.Src())
	if sum != int64(c) {
		d := int64(c) - sum
		new_own := mine + d
		changes = toytlv.Concat(
			toytlv.Record('I', id.ZipBytes()),
			toytlv.Record('C', ZipUint64(ZigZagInt64(new_own))),
		)
	}
	return
}

func ProbeID(lit byte, input []byte) rdx.ID {
	idbody, _ := toytlv.Take(lit, input)
	return rdx.IDFromZipBytes(idbody)
}

func ProbeI(input []byte) rdx.ID {
	return ProbeID('I', input)
}

// I id C int
func CMerge(inputs [][]byte) (merged []byte) {
	var _heap [32]uint64
	heap := Uint64Heap(_heap[0:0])
	for i, in := range inputs { // fixme 4096
		id := ProbeI(in)
		reid := rdx.IDFromSrcSeqOff(id.Src(), id.Seq(), uint16(i)) // todo i order
		heap.Push(^uint64(reid))
	}
	prev := uint64(0)
	for len(heap) > 0 {
		id := rdx.ID(^heap.Pop())
		//fmt.Printf("picked %s\n", id.String())
		i := int(id.Off())
		iclen := toytlv.ProbeHeaders("IC", inputs[i])
		if iclen == -1 {
			continue //?!
		}
		if id.Src() != prev {
			//fmt.Println("accepted")
			merged = append(merged, inputs[i][:iclen]...)
			prev = id.Src()
		}
		inputs[i] = inputs[i][iclen:]
		if len(inputs[i]) != 0 {
			id := ProbeI(inputs[i])
			//fmt.Printf("queued %s\n", id.String())
			reid := rdx.IDFromSrcSeqOff(id.Src(), id.Seq(), uint16(i)) // todo i order
			heap.Push(^uint64(reid))
		}
	}
	return
}

func CState(sum int64) []byte {
	return toytlv.Record('C', rdx.ZipZagInt64(sum))
}

func parseC(state []byte, src uint64) (sum, mine int64) {
	rest := state
	var err error
	var id rdx.ID
	var cbody []byte
	for len(rest) > 0 {
		id, rest, err = rdx.TakeIDWary('I', rest)
		if err != nil {
			return
		}
		cbody, rest = toytlv.Take('C', rest)
		inc := rdx.ZagZigUint64(rdx.UnzipUint64(cbody))
		if id.Src() == src {
			mine = inc
		}
		sum += inc
	}
	return
<<<<<<< HEAD
}

func (c *counter64) Apply(state []byte) {
	sum, _ := parseC(state, 0)
	*c = counter64(sum)
}

func (c counter64) Diff(id rdx.ID, state []byte) (changes []byte) {
	sum, mine := parseC(state, id.Src())
	if sum != int64(c) {
		d := int64(c) - sum
		new_own := mine + d
		changes = toytlv.Concat(
			toytlv.Record('I', id.ZipBytes()),
			toytlv.Record('C', rdx.ZipUint64(rdx.ZigZagInt64(new_own))),
		)
	}
	return
=======
>>>>>>> d07bbd86
}<|MERGE_RESOLUTION|>--- conflicted
+++ resolved
@@ -12,14 +12,14 @@
 	*c = Counter64(sum)
 }
 
-func (c Counter64) Diff(id ID, state []byte) (changes []byte) {
+func (c Counter64) Diff(id rdx.ID, state []byte) (changes []byte) {
 	sum, mine := parseC(state, id.Src())
 	if sum != int64(c) {
 		d := int64(c) - sum
 		new_own := mine + d
 		changes = toytlv.Concat(
 			toytlv.Record('I', id.ZipBytes()),
-			toytlv.Record('C', ZipUint64(ZigZagInt64(new_own))),
+			toytlv.Record('C', rdx.ZipUint64(rdx.ZigZagInt64(new_own))),
 		)
 	}
 	return
@@ -90,25 +90,4 @@
 		sum += inc
 	}
 	return
-<<<<<<< HEAD
-}
-
-func (c *counter64) Apply(state []byte) {
-	sum, _ := parseC(state, 0)
-	*c = counter64(sum)
-}
-
-func (c counter64) Diff(id rdx.ID, state []byte) (changes []byte) {
-	sum, mine := parseC(state, id.Src())
-	if sum != int64(c) {
-		d := int64(c) - sum
-		new_own := mine + d
-		changes = toytlv.Concat(
-			toytlv.Record('I', id.ZipBytes()),
-			toytlv.Record('C', rdx.ZipUint64(rdx.ZigZagInt64(new_own))),
-		)
-	}
-	return
-=======
->>>>>>> d07bbd86
 }