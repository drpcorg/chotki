--- conflicted
+++ resolved
@@ -1,17 +1,11 @@
 package chotki
 
 import (
-<<<<<<< HEAD
 	"github.com/drpcorg/chotki/rdx"
 	"github.com/learn-decentralized-systems/toyqueue"
 	"github.com/stretchr/testify/assert"
-=======
->>>>>>> d07bbd86
 	"os"
 	"testing"
-
-	"github.com/learn-decentralized-systems/toyqueue"
-	"github.com/stretchr/testify/assert"
 )
 
 func TestTypes(t *testing.T) {
@@ -23,13 +17,9 @@
 	var tid, oid rdx.ID
 	tid, err = a.CreateType(rdx.ID0, "SName", "IScore")
 	assert.Nil(t, err)
-<<<<<<< HEAD
 	oid, err = a.CreateObject(tid, "\"Petrov\"", "42")
+	assert.Nil(t, err)
 	assert.Equal(t, tid+rdx.ProInc, oid)
-=======
-	oid, _ = a.CreateObject(tid, "\"Petrov\"", "42")
-	assert.Equal(t, tid+ProInc, oid)
->>>>>>> d07bbd86
 
 	//a.DumpAll()
 
