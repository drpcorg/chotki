package main

import (
	"errors"
	"fmt"
	"io"
	"os"
	"strings"

	"github.com/cockroachdb/pebble"
	"github.com/drpcorg/chotki"
	"github.com/drpcorg/chotki/rdx"
	"github.com/ergochat/readline"
)

// REPL per se.
type REPL struct {
	Host *chotki.Chotki
	rl   *readline.Instance
	snap pebble.Reader
}

var ErrBadPath = errors.New("bad path")

// todo synchronize these automatically, maybe use a script
var completer = readline.NewPrefixCompleter(
	readline.PcItem("help"),

	readline.PcItem("create"),
	readline.PcItem("open"),
	readline.PcItem("close"),
	readline.PcItem("exit"),
	readline.PcItem("quit"),

	readline.PcItem("listen"),
	readline.PcItem("connect"),

	readline.PcItem("class"),
	readline.PcItem("new"),
	readline.PcItem("edit"),
	readline.PcItem("cat"),
	readline.PcItem("list"),

	readline.PcItem("name"),

	readline.PcItem("dump",
		readline.PcItem("objects"),
		readline.PcItem("vv"),
		readline.PcItem("all"),
	),

	readline.PcItem("tell"),
	readline.PcItem("mute"),

	readline.PcItem("ping"),
	readline.PcItem("pong"),
	readline.PcItem("pinc"),
	readline.PcItem("ponc"),
	readline.PcItem("tinc"),
	readline.PcItem("sinc"),

	readline.PcItem("swagger"),
)

func filterInput(r rune) (rune, bool) {
	switch r {
	// block CtrlZ feature
	case readline.CharCtrlZ:
		return r, false
	}
	return r, true
}

func (repl *REPL) Open() (err error) {
	repl.rl, err = readline.NewEx(&readline.Config{
		Prompt:          "◌ ", //"\033[31m◌\033[0m ",
		HistoryFile:     ".chotki_cmd_log.txt",
		AutoComplete:    completer,
		InterruptPrompt: "^C",
		EOFPrompt:       "exit",

		HistorySearchFold:   true,
		FuncFilterInputRune: filterInput,
	})
	if err != nil {
		return
	}
	repl.rl.CaptureExitSignal()
	return
}

func (repl *REPL) Close() error {
	if repl.rl != nil {
		_ = repl.rl.Close()
		repl.rl = nil
	}
	return nil
}

func (repl *REPL) REPL(line string) (id rdx.ID, err error) {

	line = strings.TrimSpace(line)
	if len(line) == 0 {
		return rdx.ID0, nil
	}
	ws := strings.IndexAny(line, " \t\r\n")
	cmd := ""
	if ws > 0 {
		cmd = line[:ws]
		line = strings.TrimSpace(line[ws:])
	} else {
		cmd = line
		line = ""
	}
	var arg *rdx.RDX
	arg, err = rdx.ParseRDX([]byte(line))
	if repl.snap != nil {
		_ = repl.snap.Close()
		repl.snap = nil
	}
	if repl.Host != nil && repl.Host.Last() != rdx.ID0 {
		repl.snap = repl.Host.Snapshot()
	}
	switch cmd {
	// replica open/close
	case "create":
		id, err = repl.CommandCreate(arg)
	case "open":
		id, err = repl.CommandOpen(arg)
	case "opendir":
<<<<<<< HEAD
		id, err = repl.CommandOpenDir(line)
	case "swagger":
		go repl.CommandSwagger(arg)
	case "servehttp":
		go repl.CommandServeHttp(arg)
=======
		id, err = repl.CommandOpenDir(arg)
>>>>>>> 06be05a5
	case "checkpoint", "cp":
		id, err = repl.CommandCheckpoint(arg)
	case "close":
		id, err = repl.CommandClose(arg)
	case "exit", "quit":
		if repl.Host != nil && repl.Host.Last() != rdx.ID0 {
			id, err = repl.CommandClose(arg)
		}
		if err == nil {
			err = io.EOF
		}
	// ----- object handling -----
	case "class":
		id, err = repl.CommandClass(arg)
	case "new":
		id, err = repl.CommandNew(arg)
	case "edit":
		id, err = repl.CommandEdit(arg)
	case "ls", "show", "list":
		id, err = repl.CommandList(arg)
	case "cat":
		id, err = repl.CommandCat(arg)
	case "name":
		id, err = repl.CommandName(arg)
	case "inc":
		id, err = repl.CommandInc(arg)
	case "add":
		id, err = repl.CommandAdd(arg)
	case "choc":
		id, err = repl.CommandCompile(arg)
	// ----- networking -----
	case "listen":
		id, err = repl.CommandListen(arg)
	case "connect":
		id, err = repl.CommandConnect(arg)
	// ----- debug -----
	case "dump":
		id, err = repl.CommandDump(arg)
	case "tell":
		id, err = repl.CommandTell(arg)
	case "ping":
		id, err = repl.CommandPing(arg)
	case "pong":
		// args[1] is an object/field
		// subscribe
	case "pinc":
		id, err = repl.CommandPinc(arg)
	case "ponc":
		id, err = repl.CommandPonc(arg)
	case "mute":
		id, err = repl.CommandMute(arg)
	case "tinc":
		id, err = repl.CommandTinc(arg)
	case "sinc":
		id, err = repl.CommandSinc(arg)
	case "valid":
		id, err = repl.CommandValid(arg)
	case "whosaw":
		id, err = repl.CommandWhoSaw(arg)
	default:
		_, _ = fmt.Fprintf(os.Stderr, "command unknown: %s\n", cmd)
	}
	return
}

func report(id rdx.ID, err error) {
	if err != nil {
		_, _ = fmt.Fprintf(os.Stderr, "%s\n", err.Error())
		err = nil
	} else if id != rdx.ID0 {
		_, _ = fmt.Fprintf(os.Stderr, "%s\n", id.String())
	}
}

func main() {

	repl := REPL{}

	err := repl.Open()
	var id rdx.ID

	if len(os.Args) > 1 {
		cmds := []string{}
		cmd := ""
		for _, arg := range os.Args[1:] {
			if len(arg) > 0 && arg[len(arg)-1] == ',' {
				cmd = cmd + " " + arg[:len(arg)-1]
				cmds = append(cmds, cmd)
				cmd = ""
			} else {
				cmd = cmd + " " + arg
			}
		}
		if len(cmd) > 0 {
			cmds = append(cmds, cmd)
		}
		for i := 0; i < len(cmds) && err == nil; i++ {
			fmt.Fprintf(os.Stderr, "◌ %s\n", cmds[i])
			id, err = repl.REPL(cmds[i])
			report(id, err)
		}
	}

	for err != io.EOF {
		report(id, err)

		var line string
		line, err = repl.rl.Readline()
		if err == readline.ErrInterrupt && len(line) != 0 {
			id = rdx.BadId
			err = nil
			continue
		}
		if err != nil {
			id = rdx.BadId
			continue
		}

		id, err = repl.REPL(line)
	}

}<|MERGE_RESOLUTION|>--- conflicted
+++ resolved
@@ -128,15 +128,11 @@
 	case "open":
 		id, err = repl.CommandOpen(arg)
 	case "opendir":
-<<<<<<< HEAD
-		id, err = repl.CommandOpenDir(line)
+		id, err = repl.CommandOpenDir(arg)
 	case "swagger":
 		go repl.CommandSwagger(arg)
 	case "servehttp":
 		go repl.CommandServeHttp(arg)
-=======
-		id, err = repl.CommandOpenDir(arg)
->>>>>>> 06be05a5
 	case "checkpoint", "cp":
 		id, err = repl.CommandCheckpoint(arg)
 	case "close":
