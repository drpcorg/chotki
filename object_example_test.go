package chotki

import (
<<<<<<< HEAD
	"github.com/drpcorg/chotki/rdx"
	"github.com/learn-decentralized-systems/toyqueue"
	"github.com/stretchr/testify/assert"
	"io"
=======
>>>>>>> d07bbd86
	"os"
	"testing"

	"github.com/stretchr/testify/assert"
)

func TestORMExample(t *testing.T) {
	_ = os.RemoveAll("cho1e")
	_ = os.RemoveAll("cho1f")
	var a, b Chotki
	err := a.Create(0x1e, "test replica")
	assert.Nil(t, err)
<<<<<<< HEAD
	var tid, oid rdx.ID
	tid, err = a.CreateType(rdx.ID0, "Sname", "Iscore")
=======
	var tid, oid ID
	tid, _ = a.CreateType(ID0, "Sname", "Iscore")
>>>>>>> d07bbd86
	assert.Equal(t, "1e-1", tid.String())

	oid, _ = a.CreateObject(tid, "\"Ivan Petrov\"", "102")
	assert.Equal(t, "1e-2", oid.String())
	//a.DumpAll()

	err = a.Close()
	assert.Nil(t, err)
	err = a.Open(0x1e)
	assert.Nil(t, err)
	//a.DumpAll()

	var exa Example
	ita := a.ObjectIterator(rdx.ParseIDString("1e-2"))
	assert.NotNil(t, ita)
	err = exa.Load(ita)
	assert.Nil(t, err)
	assert.Equal(t, "Ivan Petrov", exa.Name)
	assert.Equal(t, int64(102), exa.Score)

	exa.Score = 103
	// todo save the object

	err = b.Create(0x1f, "another test replica")
	assert.Nil(t, err)

	syncera := Syncer{Host: &a, Mode: SyncRW}
	syncerb := Syncer{Host: &b, Mode: SyncRW}
	err = toyqueue.Relay(&syncerb, &syncera)
	assert.Nil(t, err)
	err = toyqueue.Pump(&syncera, &syncerb)
	assert.Equal(t, io.EOF, err)

	// fixme wait something
	var exb Example
	itb := b.ObjectIterator(rdx.ParseIDString("1e-2"))
	assert.NotNil(t, itb)
	err = exb.Load(itb)
	assert.Nil(t, err)
	assert.Equal(t, "Ivan Petrov", exb.Name)
	assert.Equal(t, int64(102), exb.Score)

	err = a.Close()
	assert.Nil(t, err)
	err = b.Close()
	assert.Nil(t, err)
	_ = os.RemoveAll("cho1e")
	_ = os.RemoveAll("cho1f")
}<|MERGE_RESOLUTION|>--- conflicted
+++ resolved
@@ -1,17 +1,12 @@
 package chotki
 
 import (
-<<<<<<< HEAD
 	"github.com/drpcorg/chotki/rdx"
 	"github.com/learn-decentralized-systems/toyqueue"
 	"github.com/stretchr/testify/assert"
 	"io"
-=======
->>>>>>> d07bbd86
 	"os"
 	"testing"
-
-	"github.com/stretchr/testify/assert"
 )
 
 func TestORMExample(t *testing.T) {
@@ -20,13 +15,9 @@
 	var a, b Chotki
 	err := a.Create(0x1e, "test replica")
 	assert.Nil(t, err)
-<<<<<<< HEAD
 	var tid, oid rdx.ID
 	tid, err = a.CreateType(rdx.ID0, "Sname", "Iscore")
-=======
-	var tid, oid ID
-	tid, _ = a.CreateType(ID0, "Sname", "Iscore")
->>>>>>> d07bbd86
+	assert.Nil(t, err)
 	assert.Equal(t, "1e-1", tid.String())
 
 	oid, _ = a.CreateObject(tid, "\"Ivan Petrov\"", "102")
