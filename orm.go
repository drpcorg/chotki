package chotki

import (
	"bytes"
	"sync"
	"text/template"

	"github.com/cockroachdb/pebble"
	"github.com/drpcorg/chotki/protocol"
	"github.com/drpcorg/chotki/rdx"
	"github.com/puzpuzpuz/xsync/v3"
)

type NativeObject interface {
	// Read data from an iterator
	Load(field uint64, rdt byte, tlv []byte) error
	// Compare to the stored state, serialize the changes
	Store(field uint64, rdt byte, old []byte, clock rdx.Clock) (changes []byte, err error)
}

type ORM struct {
	Host    *Chotki
	Snap    *pebble.Snapshot
	objects *xsync.MapOf[rdx.ID, NativeObject]
	ids     *xsync.MapOf[NativeObject, rdx.ID]
	lock    sync.Mutex
}

func NewORM(host *Chotki, snap *pebble.Snapshot) *ORM {
	return &ORM{
		Host: host,
		Snap: snap,

		ids:     xsync.NewMapOf[NativeObject, rdx.ID](),
		objects: xsync.NewMapOf[rdx.ID, NativeObject](),
	}
}

func (orm *ORM) New(cid rdx.ID, objs ...NativeObject) (err error) {
	fields, e := orm.Host.ClassFields(cid)
	if e != nil {
		return e
	}
	for _, obj := range objs {
		tlv := protocol.Records{}
		for i := 1; i < len(fields) && err == nil; i++ {
			field := &fields[i]
			var edit []byte
<<<<<<< HEAD
			edit, err = obj.Store(uint64(i), field.RdxType, nil, orm.Host.Clock())
			tlv = append(tlv, toytlv.Record(field.RdxType, edit))
=======
			edit, err = obj.Store(uint64(i), field.RdxType, nil)
			tlv = append(tlv, protocol.Record(field.RdxType, edit))
>>>>>>> 4884baa7
		}
		var id rdx.ID
		id, err = orm.Host.CommitPacket('O', cid, tlv)
		if err == nil {
			orm.ids.Store(obj, id)
			orm.objects.Store(id, obj)
		}
	}
	return nil
}

// Save the object changes.
// Recommended, especially if you loaded many, modified few.
func (orm *ORM) Save(objs ...NativeObject) (err error) {
	for _, obj := range objs {
		id := orm.FindID(obj)
		if id == rdx.BadId {
			return ErrObjectUnknown
		}
		it := orm.Host.ObjectIterator(id, orm.Snap)
		if it == nil {
			err = ErrObjectUnknown
			break
		}
		cid := rdx.IDFromZipBytes(it.Value())
		fields, e := orm.Host.ClassFields(cid)
		if e != nil {
			return e
		}
		var changes protocol.Records
		flags := [64]bool{}
		for it.Next() {
			lid, rdt := OKeyIdRdt(it.Key())
			off := lid.Off()
			change, e := obj.Store(off, rdt, it.Value(), orm.Host.Clock())
			flags[off] = true
			if e != nil { // the db may have garbage
				_ = 0 // todo
			}
			if len(change) > 0 {
				changes = append(changes, protocol.Record('F', rdx.ZipUint64(off)))
				changes = append(changes, protocol.Record(rdt, change))
			}
		}
		for off := 1; off < len(fields); off++ {
			if flags[off] {
				continue
			}
			change, _ := obj.Store(uint64(off), fields[off].RdxType, nil, orm.Host.Clock())
			if change != nil {
				changes = append(changes, protocol.Record('F', rdx.ZipUint64(uint64(off))))
				changes = append(changes, protocol.Record(fields[off].RdxType, change))
			}
		}
		_ = it.Close()
		if len(changes) != 0 {
			_, err = orm.Host.CommitPacket('E', id, changes)
		}
	}
	return err
}

// SaveAll the changed fields; this will re-scan the objects in the database.
func (orm *ORM) SaveAll() (err error) {
	orm.objects.Range(func(_ rdx.ID, obj NativeObject) bool {
		err = orm.Save(obj)
		return err == nil
	})

	return
}

// Clear forgets all the objects loaded; all the unsaved changes discarded
func (orm *ORM) Clear() error {
	orm.lock.Lock()
	defer orm.lock.Unlock()

	if orm.Host == nil {
		return ErrClosed
	}
	orm.objects.Clear()
	orm.Snap = orm.Host.Database().NewSnapshot()
	return nil
}

func (orm *ORM) Close() error {
	orm.lock.Lock()
	defer orm.lock.Unlock()

	if orm.Host == nil {
		return ErrClosed
	}
	orm.objects.Clear()
	orm.Host = nil
	_ = orm.Snap.Close()
	orm.Snap = nil
	return nil
}

func (orm *ORM) UpdateObject(obj NativeObject, snap *pebble.Snapshot) error {
	id := orm.FindID(obj)
	if id == rdx.BadId {
		return ErrObjectUnknown
	}
	it := orm.Host.ObjectIterator(id, snap)
	if it == nil {
		return ErrObjectUnknown
	}
	seq := orm.Snap.Seq()
	for it.Next() {
		lid, rdt := OKeyIdRdt(it.Key())
		off := lid.Off()
		if it.Seq() > seq {
			e := obj.Load(off, rdt, it.Value())
			if e != nil { // the db may have garbage
				_ = 0 // todo
			}
		}
	}
	_ = it.Close()
	return nil
}

func (orm *ORM) UpdateAll() (err error) {
	snap := orm.Host.Database().NewSnapshot()
	orm.objects.Range(func(_ rdx.ID, obj NativeObject) bool {
		err = orm.UpdateObject(obj, snap)
		return err == nil
	})
	return
}

// Saves all the changes, takes a new snapshot, updates
func (orm *ORM) SyncAll() (err error) {
	err = orm.SaveAll()
	if err == nil {
		err = orm.UpdateAll()
	}
	return
}

func (orm *ORM) Load(id rdx.ID, blanc NativeObject) (obj NativeObject, err error) {
	pre, ok := orm.objects.Load(id)
	if ok {
		return pre, nil
	}
	fro, til := ObjectKeyRange(id)
	io := pebble.IterOptions{
		LowerBound: fro,
		UpperBound: til,
	}
	it := orm.Snap.NewIter(&io)
	for it.SeekGE(fro); it.Valid(); it.Next() {
		lid, rdt := OKeyIdRdt(it.Key())
		off := lid.Off()
		e := blanc.Load(off, rdt, it.Value())
		if e != nil { // the db may have garbage
			_ = 0 // todo
		}
	}
	_ = it.Close()
	pre, ok = orm.objects.Load(id)
	if ok {
		return pre, nil
	}
	orm.objects.Store(id, blanc)
	orm.ids.Store(blanc, id)
	return blanc, nil
}

func (orm *ORM) Object(id rdx.ID) (obj NativeObject) {
	obj, _ = orm.objects.Load(id)
	return // todo
}

func (orm *ORM) FindID(obj NativeObject) rdx.ID {
	id, ok := orm.ids.Load(obj)
	if !ok {
		id = rdx.BadId
	}
	return id
}

type templateState struct {
	CId     rdx.ID
	Name    string
	Fields  Fields
	Natives map[byte]string
}

func (orm *ORM) Compile(name string, cid rdx.ID) (code string, err error) {
	class, e := template.New("test").Parse(ClassTemplate)
	if e != nil {
		return "", e
	}
	state := templateState{
		CId:     cid,
		Natives: FIRSTnatives,
		Name:    name,
	}
	state.Fields, err = orm.Host.ClassFields(cid)
	if err != nil {
		return
	}
	buf := bytes.Buffer{}
	err = class.Execute(&buf, state)
	if err == nil {
		code = buf.String()
	}
	return
}

var FIRSTnatives = map[byte]string{
	'F': "float64",
	'I': "int64",
	'R': "rdx.ID",
	'S': "string",
	'T': "string",
	'N': "uint64",
	'Z': "int64",
}

// todo RDX formula
var ClassTemplate = `
{{$nat := .Natives}}
type {{ .Name }} struct {
	{{ range $n, $f := .Fields }}
		{{ if eq $n 0 }} {{continue}} {{end }}
		{{ $f.Name }} {{ index $nat $f.RdxType }}
	{{ end }}
}

var {{.Name}}ClassId = rdx.IDFromString("{{.CId.String}}")

func (o *{{.Name}}) Load(off uint64, rdt byte, tlv []byte) error {
	switch (off) {
	{{ range $n, $f := .Fields }}
	{{ if eq $n 0 }} {{continue}} {{end }}
    case {{$n}}:
		{{ $rdt := printf "%c" $f.RdxType  }}
		if rdt != '{{$rdt}}' { break }
		o.{{$f.Name}} = rdx.{{$rdt}}native(tlv)
	{{ end }}
	default: return chotki.ErrUnknownFieldInAType
	}
	return nil
}

func (o *{{.Name}}) Store(off uint64, rdt byte, old []byte, clock rdx.Clock) (bare []byte, err error) {
	switch (off) {
	{{ range $n, $f := .Fields }}
	{{ if eq $n 0 }} {{continue}} {{end }}
    case {{$n}}:
		{{ $rdt := printf "%c" $f.RdxType  }}
		if rdt != '{{$rdt}}' { break }
		if old == nil {
            bare = rdx.{{$rdt}}tlv(o.{{$f.Name}})
		} else {
			bare = rdx.{{$rdt}}delta(old, o.{{$f.Name}}, clock)
		}
	{{ end }}
	default: return nil, chotki.ErrUnknownFieldInAType
	}
	return 
}
`

// todo collection description
var ETemplate = `
func (o *{{Name}}) Get{{- Name}}() {
}

func (o *{{Name}}) Put{{- Name}}() {
}
`<|MERGE_RESOLUTION|>--- conflicted
+++ resolved
@@ -46,13 +46,8 @@
 		for i := 1; i < len(fields) && err == nil; i++ {
 			field := &fields[i]
 			var edit []byte
-<<<<<<< HEAD
 			edit, err = obj.Store(uint64(i), field.RdxType, nil, orm.Host.Clock())
-			tlv = append(tlv, toytlv.Record(field.RdxType, edit))
-=======
-			edit, err = obj.Store(uint64(i), field.RdxType, nil)
 			tlv = append(tlv, protocol.Record(field.RdxType, edit))
->>>>>>> 4884baa7
 		}
 		var id rdx.ID
 		id, err = orm.Host.CommitPacket('O', cid, tlv)
